# Copyright 2017 Google Inc. All Rights Reserved.
#
# Licensed under the Apache License, Version 2.0 (the "License");
# you may not use this file except in compliance with the License.
# You may obtain a copy of the License at
#
#     http://www.apache.org/licenses/LICENSE-2.0
#
# Unless required by applicable law or agreed to in writing, software
# distributed under the License is distributed on an "AS IS" BASIS,
# WITHOUT WARRANTIES OR CONDITIONS OF ANY KIND, either express or implied.
# See the License for the specific language governing permissions and
# limitations under the License.
# ==============================================================================

"""Utility for evaluating various tasks, e.g., translation & summarization."""
import codecs

import tensorflow as tf

from ..scripts import bleu
<<<<<<< HEAD
=======

>>>>>>> 076061f1


__all__ = ["evaluate"]

def evaluate(ref_file, trans_file, metric, subword_option=None):
  # BLEU scores for translation task
  if metric.lower() == "bleu":
    evaluation_score = _bleu(ref_file, trans_file,
                             subword_option=subword_option)
  else:
    raise ValueError("Unknown metric %s" % metric)

  return evaluation_score


# Follow //transconsole/localization/machine_translation/metrics/bleu_calc.py
def _bleu(ref_file, trans_file, subword_option=None):
  """Compute BLEU scores and handling BPE."""
  max_order = 4
  smooth = False

  ref_files = [ref_file]
  reference_text = []
  for reference_filename in ref_files:
    with codecs.getreader("utf-8")(
        tf.gfile.GFile(reference_filename, "rb")) as fh:
      reference_text.append(fh.readlines())

  per_segment_references = []
  for references in zip(*reference_text):
    reference_list = []
    for reference in references:
      reference_list.append(reference.split(" "))
    per_segment_references.append(reference_list)

  translations = []
  with codecs.getreader("utf-8")(tf.gfile.GFile(trans_file, "rb")) as fh:
    for line in fh:
      translations.append(line.split(" "))

  # bleu_score, precisions, bp, ratio, translation_length, reference_length
  bleu_score, _, _, _, _, _ = bleu.compute_bleu(
      per_segment_references, translations, max_order, smooth)
  return 100 * bleu_score<|MERGE_RESOLUTION|>--- conflicted
+++ resolved
@@ -19,10 +19,7 @@
 import tensorflow as tf
 
 from ..scripts import bleu
-<<<<<<< HEAD
-=======
 
->>>>>>> 076061f1
 
 
 __all__ = ["evaluate"]
